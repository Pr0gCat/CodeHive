--- conflicted
+++ resolved
@@ -67,12 +67,9 @@
     message?: string;
     taskId?: string;
   } | null>(null);
-<<<<<<< HEAD
   const [isCancelling, setIsCancelling] = useState(false);
-=======
   const [showDeleteConfirmation, setShowDeleteConfirmation] = useState(false);
   const [deletingProject, setDeletingProject] = useState(false);
->>>>>>> 01db7a07
 
   // Check URL parameters for tab selection
   useEffect(() => {
